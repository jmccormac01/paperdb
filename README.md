--- conflicted
+++ resolved
@@ -82,17 +82,11 @@
 Run the paper database server locally using:
 ```
 export FLASK_APP=paperdb
-<<<<<<< HEAD
-python -m flask run
+FLASK_APP=paperdb python36 -m flask run
 ```
 
 # Contributors
 
 
 # License
-=======
-FLASK_APP=paperdb python36 -m flask run
-```
-
-See [Install Notes](INSTALL.md) for CentOS 8.
->>>>>>> d4b9520b
+See [Install Notes](INSTALL.md) for CentOS 8.